--- conflicted
+++ resolved
@@ -244,11 +244,7 @@
     # count marked random pairs
     if do_SR:
         if no_randoms:
-<<<<<<< HEAD
-            SR = (-1./6.)*RR
-=======
             SR = (-1.0/3.0)*RR/2.0  # divide by the number of expected SR pairs
->>>>>>> 2b4c32e2
         else:
             SR = marked_pair_counts(sample1, randoms2, marks1, ran_marks2,
                                     rbins, period, num_threads,
@@ -260,12 +256,7 @@
 
     return result
 
-<<<<<<< HEAD
-def GI_estimator(SD, SR, RR, N1, N2, NR1, NR2, estimator='Natural'):
-=======
-
 def GI_estimator(SD, SR, RR, N1, N2, NR1, NR2, estimator='Landy-Szalay'):
->>>>>>> 2b4c32e2
     r"""
     apply the supplied GI estimator to calculate the correlation function.
     """
