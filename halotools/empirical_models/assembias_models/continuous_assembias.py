"""
This module contains the `~halotools.empirical_models.ContinuousAssembias` class.
The purpose of this class is to introduce a sigmoid-shaped assembly bias into
any method of any component model. It subclasses `HeavisideAssembias` and
 extends its features. Details can be found in
`McLaughlin et al 2017 (in prep)`_.
"""

from functools import wraps
import numpy as np

from . import HeavisideAssembias
from .. import model_helpers
from ...custom_exceptions import HalotoolsError
from ...utils.array_utils import custom_len
from ...utils.table_utils import compute_conditional_percentile_values, compute_conditional_averages

__all__ = ('ContinuousAssembias', )
__author__ = ('Sean McLaughlin', )

F = 0.99 # slope tolerance

class ContinuousAssembias(HeavisideAssembias):
    """
    Class used to extend the behavior of `HeavisideAssembias` for continuous distributions.
    """
    def _disp_func(self,sec_haloprop, slope):
        """
        Function define the value of \delta N_max as a function of the sec_haloprop distribution and a slope param
        :param sec_haloprop:
            The table of secondary haloprops. In general, the median (or some other percentile) is subtracted
            from this value first, and it is normalized by the most extreme value.
        :param slope:
            The "slope" parameter, which controls the rate of change between negative and positive displacements.
            The name "slope" is a bit of a misnomer, but generally controls the rate of change of the distribution.
        :return:
            The displacement as a function of the sec_halopropr
        """
        return np.reciprocal(1 + np.exp(-(10 ** slope) * (sec_haloprop)))

    def _initialize_assembias_param_dict(self, assembias_strength=0.5, assembias_slope=0.0, **kwargs):
        '''
        For full documentation, see the Heaviside Assembias Declaration in Halotools.

        This function calls the superclass's version. Then, it adds the parameters from disp_func to the dict as well.
        :param assembias_strength:
            Strength of assembias. Passed to superclass
        :param assembias_slope:
            "Slope" of disp_func. Can be an iterator of float. Uses the same abcissa as assembias_strength
        :param kwargs:
            Other kwargs. Details in superclass.
        :return: None
        '''
        super(ContinuousAssembias, self)._initialize_assembias_param_dict(assembias_strength=assembias_strength,
                                                                      **kwargs)
        # Accept float or iterable
        slope = assembias_slope
        try:
            iterator = iter(slope)
            slope = list(slope)
        except TypeError:
            slope = [slope]

        # assert it has the proper length
        if custom_len(self._assembias_strength_abscissa) != custom_len(slope):
            raise HalotoolsError("``assembias_strength`` and ``assembias_slope`` "
                                 "must have the same length")

        for ipar, val in enumerate(slope):
            self.param_dict[self._get_continuous_assembias_param_dict_key(ipar)] = val

<<<<<<< HEAD
    # I'd like to add this to control the min/max
    # However, it is complex so ... we'll see
    @model_helpers.bounds_enforcing_decorator_factory(np.log10(np.log((1+F)/(1-F))), 10, warning=True)
=======
    # This formula ensures that the most extreme value will experience F times the maximum displacement
    # Otherwise, slope could arbitrarily cancel out strength.
    @model_helpers.bounds_enforcing_decorator_factory(np.log10(np.log(1+F)/(1-F)), 10)
>>>>>>> 126ecede
    def assembias_slope(self, prim_haloprop):
        """
        Returns the slope of disp_func as a function of prim_haloprop
        :param prim_haloprop:
            the pimary haloprop
        :return:
            slope, the slope at each prim_haloprop
        """
        model_ordinates = (self.param_dict[self._get_continuous_assembias_param_dict_key(ipar)]
                           for ipar in xrange(len(self._assembias_strength_abscissa)))
        spline_function = model_helpers.custom_spline(
            self._assembias_strength_abscissa, list(model_ordinates), k=3)

        if self._loginterp is True:
            result = spline_function(np.log10(prim_haloprop))
        else:
            result = spline_function(prim_haloprop)

        print result

        return result

    def _get_continuous_assembias_param_dict_key(self,ipar):
        '''
        '''
        return self._method_name_to_decorate + '_' + self.gal_type + '_assembias_slope' + str(ipar + 1)

    def _galprop_perturbation(self, **kwargs):
        """
        Method determines hwo much to boost the baseline function
        according to the strength of assembly bias and the min/max
        boost allowable by the requirement that the all-halo baseline
        function be preserved. The returned perturbation applies to all halos.

        :param kwargs:
            Required kwargs are:
                baseline_result
                prim_haloprop
                sec_haloprop

        Note that this is defined where sec_haloprop has had hte p-th percentile subtracted
        and is normalized by the maximum value.

        :return: result, np.arry with dimensions of prim_haloprop detailing the perturbation.
        """

        lower_bound_key = 'lower_bound_' + self._method_name_to_decorate + '_' + self.gal_type
        baseline_lower_bound = getattr(self, lower_bound_key)
        upper_bound_key = 'upper_bound_' + self._method_name_to_decorate + '_' + self.gal_type
        baseline_upper_bound = getattr(self, upper_bound_key)

        try:
            baseline_result = kwargs['baseline_result']
            prim_haloprop = kwargs['prim_haloprop']
            sec_haloprop = kwargs['sec_haloprop']
        except KeyError:
            msg = ("Must call _galprop_perturbation method of the"
                   "HeavisideAssembias class with the following keyword arguments:\n"
                   "``baseline_result``, ``splitting_result`` and ``prim_haloprop``")
            raise HalotoolsError(msg)

        # evaluate my continuous modification
        strength = self.assembias_strength(prim_haloprop)
        slope = self.assembias_slope(prim_haloprop)

        # the average displacement acts as a normalization we need.
        max_displacement = self._disp_func(sec_haloprop=sec_haloprop, slope=slope)
        disp_average = compute_conditional_averages(vals=max_displacement,prim_haloprop=prim_haloprop)
        #disp_average = np.ones((prim_haloprop.shape[0], ))*0.5

        result = np.zeros(len(prim_haloprop))

        greater_than_half_avg_idx = disp_average > 0.5
        less_than_half_avg_idx = disp_average <= 0.5

        if len(max_displacement[greater_than_half_avg_idx]) > 0:
            base_pos = baseline_result[greater_than_half_avg_idx]
            strength_pos = strength[greater_than_half_avg_idx]
            avg_pos = disp_average[greater_than_half_avg_idx]

            upper_bound1 = (base_pos - baseline_lower_bound)/avg_pos
            upper_bound2 = (baseline_upper_bound - base_pos)/(1-avg_pos)
            upper_bound = np.minimum(upper_bound1, upper_bound2)
            result[greater_than_half_avg_idx] = strength_pos*upper_bound*(max_displacement[greater_than_half_avg_idx]-avg_pos)

        if len(max_displacement[less_than_half_avg_idx]) > 0:
            base_neg = baseline_result[less_than_half_avg_idx]
            strength_neg = strength[less_than_half_avg_idx]
            avg_neg = disp_average[less_than_half_avg_idx]

            lower_bound1 = (base_neg-baseline_lower_bound)/(1- avg_neg)
            lower_bound2 = (baseline_upper_bound - base_neg)/avg_neg
            lower_bound = np.minimum(lower_bound1, lower_bound2)
            result[less_than_half_avg_idx] = strength_neg*lower_bound*(max_displacement[less_than_half_avg_idx]-avg_neg)

        return result

    def assembias_decorator(self, func):
        """ Primary behavior of the `ContinuousAssembias` class.
        This method is used to introduce a boost/decrement of the baseline
        function in a manner that preserves the all-halo result.
        Any function with a semi-bounded range can be decorated with
        `assembias_decorator`. The baseline behavior can be anything
        whatsoever, such as mean star formation rate or
        mean halo occupation, provided it has a semi-bounded range.
        Parameters
        -----------
        func : function object
            Baseline function whose behavior is being decorated with assembly bias.
        Returns
        -------
        wrapper : function object
            Decorated function that includes assembly bias effects.
        """
        lower_bound_key = 'lower_bound_' + self._method_name_to_decorate + '_' + self.gal_type
        baseline_lower_bound = getattr(self, lower_bound_key)
        upper_bound_key = 'upper_bound_' + self._method_name_to_decorate + '_' + self.gal_type
        baseline_upper_bound = getattr(self, upper_bound_key)

        @wraps(func)
        def wrapper(*args, **kwargs):

            #################################################################################
            # Retrieve the arrays storing prim_haloprop and sec_haloprop
            # The control flow below is what permits accepting an input
            # table or a directly inputting prim_haloprop and sec_haloprop arrays

            _HAS_table = False
            if 'table' in kwargs:
                try:
                    table = kwargs['table']
                    prim_haloprop = table[self.prim_haloprop_key]
                    sec_haloprop = table[self.sec_haloprop_key]
                    _HAS_table = True
                except KeyError:
                    msg = ("When passing an input ``table`` to the "
                           " ``assembias_decorator`` method,\n"
                           "the input table must have a column with name ``%s``"
                           "and a column with name ``%s``.\n")
                    raise HalotoolsError(msg % (self.prim_haloprop_key), self.sec_haloprop_key)
            else:
                try:
                    prim_haloprop = np.atleast_1d(kwargs['prim_haloprop'])
                except KeyError:
                    msg = ("\nIf not passing an input ``table`` to the "
                           "``assembias_decorator`` method,\n"
                           "you must pass ``prim_haloprop`` argument.\n")
                    raise HalotoolsError(msg)
                try:
                    sec_haloprop = np.atleast_1d(kwargs['sec_haloprop'])
                except KeyError:
                    if 'sec_haloprop_percentile' not in kwargs:
                        msg = ("\nIf not passing an input ``table`` to the "
                               "``assembias_decorator`` method,\n"
                               "you must pass either a ``sec_haloprop`` or "
                               "``sec_haloprop_percentile`` argument.\n")
                        raise HalotoolsError(msg)

            #################################################################################

            # Compute the percentile to split on as a function of the input prim_haloprop
            split = self.percentile_splitting_function(prim_haloprop)

            # Compute the baseline, undecorated result
            result = func(*args, **kwargs)

            # We will only decorate values that are not edge cases,
            # so first compute the mask for non-edge cases
            no_edge_mask = (
                (split > 0) & (split < 1) &
                (result > baseline_lower_bound) & (result < baseline_upper_bound)
            )
            # Now create convenient references to the non-edge-case sub-arrays
            no_edge_result = result[no_edge_mask]
            no_edge_split = split[no_edge_mask]

            # Retrieve percentile values (medians) if they've been precomputed. Else, compute them.
            if _HAS_table is True:
                if self.sec_haloprop_key + '_percentile_values' in table.keys():
                    no_edge_percentile_values = table[self.sec_haloprop_key + '_percentile_value'][no_edge_mask]
                else:
                    # the value of sec_haloprop_percentile will be computed from scratch
                    no_edge_percentile_values = compute_conditional_percentile_values( p=no_edge_split,
                        prim_haloprop=prim_haloprop[no_edge_mask],
                        sec_haloprop=sec_haloprop[no_edge_mask]
                    )
            else:
                try:
                    percentiles = kwargs['sec_haloprop_percentile_values']
                    if custom_len(percentiles) == 1:
                        percentiles = np.zeros(custom_len(prim_haloprop)) + percentiles
                    no_edge_percentile_values = percentiles[no_edge_mask]
                except KeyError:
                    no_edge_percentile_values = compute_conditional_percentile_values(p=no_edge_split,
                        prim_haloprop=prim_haloprop[no_edge_mask],
                        sec_haloprop=sec_haloprop[no_edge_mask]
                    )

            # NOTE I've removed the type 1 mask as it is not well-defined in this implementation
            # this has all been rolled into the galprop_perturbation function

            #normalize by max value away from percentile
            # This ensures that the "slope" definition and boundaries are universal
            pv_sub_sec_haloprop = sec_haloprop[no_edge_mask] - no_edge_percentile_values

            if prim_haloprop[no_edge_mask].shape[0] == 0:
                perturbation = np.zeros_like(no_edge_result)
            else:
                perturbation = self._galprop_perturbation(
                    prim_haloprop=prim_haloprop[no_edge_mask],
                    sec_haloprop=pv_sub_sec_haloprop/np.max(np.abs(pv_sub_sec_haloprop)),
                    baseline_result=no_edge_result)


            no_edge_result += perturbation
            result[no_edge_mask] = no_edge_result

            # print 'End Wrapper'
            # print result.mean(), result.std(), result.max(), result.min()

            return result

        return wrapper<|MERGE_RESOLUTION|>--- conflicted
+++ resolved
@@ -69,15 +69,9 @@
         for ipar, val in enumerate(slope):
             self.param_dict[self._get_continuous_assembias_param_dict_key(ipar)] = val
 
-<<<<<<< HEAD
-    # I'd like to add this to control the min/max
-    # However, it is complex so ... we'll see
-    @model_helpers.bounds_enforcing_decorator_factory(np.log10(np.log((1+F)/(1-F))), 10, warning=True)
-=======
     # This formula ensures that the most extreme value will experience F times the maximum displacement
     # Otherwise, slope could arbitrarily cancel out strength.
-    @model_helpers.bounds_enforcing_decorator_factory(np.log10(np.log(1+F)/(1-F)), 10)
->>>>>>> 126ecede
+    @model_helpers.bounds_enforcing_decorator_factory(np.log10(np.log((1+F)/(1-F))), 10)
     def assembias_slope(self, prim_haloprop):
         """
         Returns the slope of disp_func as a function of prim_haloprop
