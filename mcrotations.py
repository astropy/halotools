--- conflicted
+++ resolved
@@ -9,17 +9,10 @@
 import numpy as np
 from astropy.utils.misc import NumpyRNGContext
 from .vector_utilities import *
-<<<<<<< HEAD
 from .rotations2d import rotate_vector_collection as rotate_vector_collection_2d
 from .rotations2d import rotation_matrices_from_angles as rotation_matrices_from_angles_2d
 from .rotations3d import rotate_vector_collection as rotate_vector_collection_3d
 from .rotations3d import rotation_matrices_from_angles as rotation_matrices_from_angles_3d
-=======
-from .rotations3d import rotation_matrices_from_angles as rotation_matrices_from_angles_3d
-from .rotations2d import rotation_matrices_from_angles as rotation_matrices_from_angles_2d
-from .rotations3d import rotate_vector_collection as rotate_vector_collection_3d
-from .rotations2d import rotate_vector_collection as rotate_vector_collection_2d
->>>>>>> 8529c17e
 
 
 __all__=['random_rotation_3d',
@@ -45,7 +38,6 @@
     rotated_vectors : ndarray
         Numpy array of shape (npts, 3) storing a collection of 3d vectors
     """
-<<<<<<< HEAD
     
     with NumpyRNGContext(seed):
         ran_direction = normalized_vectors(np.random.random((3,)))*2.0 - 1.0
@@ -53,16 +45,6 @@
     
     ran_rot = rotation_matrices_from_angles_3d(ran_angle, ran_direction)
 
-=======
-
-    ran_angle = np.random.random(size=1)*(np.pi)
-
-    with NumpyRNGContext(seed):
-        ran_direction = normalized_vectors(np.random.random((3,)))*2.0 - 1.0
-
-    ran_rot = rotation_matrices_from_angles_3d(ran_angle, ran_direction)
-
->>>>>>> 8529c17e
     return rotate_vector_collection_3d(ran_rot, vectors)
 
 
@@ -84,16 +66,10 @@
         Numpy array of shape (npts, 2) storing a collection of 2d vectors
     """
 
-<<<<<<< HEAD
     with NumpyRNGContext(seed):
         ran_angle = np.random.random(size=1)*(np.pi)
     
     ran_rot = rotation_matrices_from_angles_2d(ran_angle, ran_direction)
-=======
-    ran_angle = np.random.random(size=1)*(np.pi)
-
-    ran_rot = rotation_matrices_from_angles_2d(ran_angle)
->>>>>>> 8529c17e
 
     return rotate_vector_collection_2d(ran_rot, vectors)
 
